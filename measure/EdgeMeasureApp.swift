// EdgeMeasureApp.swift
// MVP Prototype: Detect and measure an edge using ARKit + Vision + SwiftUI

import SwiftUI
import RealityKit
import ARKit
import Vision
import Combine

// MARK: - Shared ARView Singleton
class SharedARView: ARView {
    static let instance: SharedARView = {
        let arView = SharedARView(frame: .zero)
        let config = ARWorldTrackingConfiguration()
        config.planeDetection = [.horizontal, .vertical]
        config.sceneReconstruction = .mesh
        arView.session.run(config)
        return arView
    }()

    private var framePublisher: AnyCancellable?
    private let visionQueue = DispatchQueue(label: "vision-edge-detection")
    var onEdgeLengthUpdate: ((Float) -> Void)?

    required init(frame: CGRect) {
        super.init(frame: frame)
        self.setupFrameProcessing()
    }

    required init?(coder: NSCoder) { fatalError() }

    private func setupFrameProcessing() {
        framePublisher = Timer.publish(every: 1.0, on: .main, in: .common)
            .autoconnect()
            .sink { [weak self] _ in self?.processCurrentFrame() }
    }

    private func processCurrentFrame() {
        guard let frame = session.currentFrame else { return }

        let pixelBuffer = frame.capturedImage
        let ciImage = CIImage(cvPixelBuffer: pixelBuffer)
        let handler = VNImageRequestHandler(ciImage: ciImage, options: [:])

        let request = VNDetectContoursRequest()
        request.detectsDarkOnLight = true

        visionQueue.async { [weak self] in
            guard let self = self else { return }
            
            do {
                try handler.perform([request])
                guard let observations = request.results?.first as? VNContoursObservation else { return }

                let center = CGPoint(x: 0.5, y: 0.5)
<<<<<<< HEAD
                
                if let edge = self.findEdgeNearCenter(observations: observations, center: center) {
                    DispatchQueue.main.async {
                        self.raycastLength(at: CGPoint(x: self.bounds.midX, y: self.bounds.midY))
=======
                let contours = observations.topLevelContours

                for contour in contours {
                    let points = contour.normalizedPoints
                    let isNearCenter = points.contains { point in
                        abs(point.x - center.x) < 0.05 && abs(point.y - center.y) < 0.05
                    }

                    if isNearCenter {
                        DispatchQueue.main.async {
                            self.raycastLength(at: CGPoint(x: self.bounds.midX, y: self.bounds.midY))
                        }
                        break
>>>>>>> 5a998c35
                    }
                }
            } catch {
                print("Vision error: \(error)")
            }
        }

    }

    private func findEdgeNearCenter(observations: VNContoursObservation, center: CGPoint) -> VNContoursObservation? {
        return observations.normalizedContours.first(where: { contour in
            return contour.normalizedPoints.contains(where: { point in
                abs(point.x - center.x) < 0.05 && abs(point.y - center.y) < 0.05
            })
        })
    }

    private func raycastLength(at screenPoint: CGPoint) {
        let results = raycast(from: screenPoint, allowing: .estimatedPlane, alignment: .any)
        guard let result1 = results.first else { return }

        let offset = CGPoint(x: screenPoint.x + 10, y: screenPoint.y)
        let results2 = raycast(from: offset, allowing: .estimatedPlane, alignment: .any)
        guard let result2 = results2.first else { return }

        let p1 = result1.worldTransform.translation
        let p2 = result2.worldTransform.translation
        let distance = simd_distance(p1, p2)

        onEdgeLengthUpdate?(distance)
    }
}

extension simd_float4x4 {
    var translation: SIMD3<Float> {
        return [columns.3.x, columns.3.y, columns.3.z]
    }
}

struct ARViewContainer: UIViewRepresentable {
    @Binding var edgeLength: Float

    func makeUIView(context: Context) -> SharedARView {
        let arView = SharedARView.instance
        arView.onEdgeLengthUpdate = { length in
            self.edgeLength = length
        }
        return arView
    }

    func updateUIView(_ uiView: SharedARView, context: Context) {}
}

<|MERGE_RESOLUTION|>--- conflicted
+++ resolved
@@ -53,26 +53,10 @@
                 guard let observations = request.results?.first as? VNContoursObservation else { return }
 
                 let center = CGPoint(x: 0.5, y: 0.5)
-<<<<<<< HEAD
                 
                 if let edge = self.findEdgeNearCenter(observations: observations, center: center) {
                     DispatchQueue.main.async {
                         self.raycastLength(at: CGPoint(x: self.bounds.midX, y: self.bounds.midY))
-=======
-                let contours = observations.topLevelContours
-
-                for contour in contours {
-                    let points = contour.normalizedPoints
-                    let isNearCenter = points.contains { point in
-                        abs(point.x - center.x) < 0.05 && abs(point.y - center.y) < 0.05
-                    }
-
-                    if isNearCenter {
-                        DispatchQueue.main.async {
-                            self.raycastLength(at: CGPoint(x: self.bounds.midX, y: self.bounds.midY))
-                        }
-                        break
->>>>>>> 5a998c35
                     }
                 }
             } catch {
